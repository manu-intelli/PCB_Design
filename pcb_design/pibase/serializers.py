"""
Serializers for the pibase app.

These serializers handle conversion between PiBase models and JSON representations
for API requests and responses. Includes custom validation, nested serializers,
and utility fields for PiBaseRecord and related models.
"""

import uuid
from rest_framework import serializers
from .models import (
    PiBaseComponent, PiBaseFieldCategory, PiBaseRecord,
    PiBaseFieldOption, PiBaseStatus, PiBaseImage
)
from django.contrib.auth import get_user_model
import json
import string
import random
import base64
import mimetypes

User = get_user_model()

class StringifiedJSONField(serializers.JSONField):
    """
    Custom JSONField that accepts JSON strings and parses them to Python objects.
    """
    def to_internal_value(self, data):
        if isinstance(data, str):
            try:
                data = json.loads(data)
            except json.JSONDecodeError as e:
                raise serializers.ValidationError(f"Invalid JSON string: {e}")
        return super().to_internal_value(data)

def safe_json_load(raw):
    """
    Safely load a JSON string, returning None or the raw value on error.
    """
    try:
        return json.loads(raw) if raw else None
    except Exception:
        return raw

class PiBaseComponentSerializer(serializers.ModelSerializer):
    """
    Serializer for PiBaseComponent model.
    """
    class Meta:
        model = PiBaseComponent
        fields = '__all__'

class PiBaseFieldCategorySerializer(serializers.ModelSerializer):
    """
    Serializer for PiBaseFieldCategory model.
    """
    class Meta:
        model = PiBaseFieldCategory
        fields = '__all__'

class PiBaseFieldOptionSerializer(serializers.ModelSerializer):
    """
    Serializer for PiBaseFieldOption model, with nested category.
    """
    category = PiBaseFieldCategorySerializer(read_only=True)
    class Meta:
        model = PiBaseFieldOption
        fields = '__all__'

class PiBaseRecordSerializer(serializers.ModelSerializer):
    """
    Serializer for PiBaseRecord model, with a UUID-based recordId field.
    """
    recordId = serializers.SerializerMethodField()
    class Meta:
        model = PiBaseRecord
        fields = '__all__'

    def get_recordId(self, obj):
        return str(uuid.uuid5(uuid.NAMESPACE_DNS, f'PiBase-{obj.id}'))

class PiBaseRecordUniquenessSerializer(serializers.Serializer):
    """
    Serializer for checking uniqueness of PiBaseRecord fields.
    """
    opNumber = serializers.CharField(source='op_number')
    opuNumber = serializers.CharField(source='opu_number')
    eduNumber = serializers.CharField(source='edu_number')
    modelName = serializers.CharField(source='model_name')

class PiBaseImageSerializer(serializers.ModelSerializer):
    """
    Serializer for PiBaseImage model, includes base64-encoded image data.
    """
    base64_data = serializers.SerializerMethodField()
    class Meta:
        model = PiBaseImage
        fields = '__all__'

    def _generate_unique_cookies(self):
        chars = string.ascii_letters + string.digits
        while True:
            random_str = ''.join(random.choices(chars, k=22))
            if not PiBaseImage.objects.filter(cookies=random_str).exists():
                return random_str

    def create(self, validated_data):
        try:
            if 'cookies' not in validated_data or not validated_data['cookies']:
                validated_data['cookies'] = self._generate_unique_cookies()
            return super().create(validated_data)
        except Exception as e:
            raise serializers.ValidationError(f"Error creating PiBaseImage: {e}")

    def update(self, instance, validated_data):
        try:
            if 'cookies' not in validated_data or not validated_data['cookies']:
                validated_data['cookies'] = self._generate_unique_cookies()
            return super().update(instance, validated_data)
        except Exception as e:
            raise serializers.ValidationError(f"Error updating PiBaseImage: {e}")
    
    def get_base64_data(self, obj):
        """
        Returns the image file as a base64-encoded data URI.
        """
        try:
            file_path = obj.image_file.path
            with open(file_path, 'rb') as f:
                encoded_file = base64.b64encode(f.read()).decode('utf-8')
                mime_type, _ = mimetypes.guess_type(file_path)
                if not mime_type:
                    mime_type = 'application/octet-stream'
                return f'data:{mime_type};base64,{encoded_file}'
        except Exception:
            return None

class PiBaseRecordGetSerializer(serializers.ModelSerializer):
    """
    Serializer for PiBaseRecord model, including schematic image data.
    """
    schematicData = PiBaseImageSerializer(source='schematic', read_only=True)

    class Meta:
        model = PiBaseRecord
        fields = '__all__'
        extra_fields = ['schematicData']

    def to_representation(self, instance):
        try:
            representation = super().to_representation(instance)
            return representation
        except Exception as e:
            raise serializers.ValidationError(f"Error serializing PiBaseRecord: {e}")

class PiBaseRecordFullSerializer(serializers.ModelSerializer):
    """
    Full-featured serializer for PiBaseRecord, with field aliases, validation,
    nested and related fields, and custom create/update logic.
    """
    # Field aliases
    opNumber = serializers.CharField(source='op_number')
    opuNumber = serializers.CharField(source='opu_number')
    eduNumber = serializers.CharField(source='edu_number')
    modelName = serializers.CharField(source='model_name')

    # Foreign key fields
    modelFamily = serializers.PrimaryKeyRelatedField(
        queryset=PiBaseFieldOption.objects.filter(category__name='Model Family'),
        source='model_family', required=False, allow_null=True
    )
    technology = serializers.PrimaryKeyRelatedField(
        queryset=PiBaseFieldOption.objects.all(), required=False, allow_null=True
    )
    status = serializers.PrimaryKeyRelatedField(
        queryset=PiBaseStatus.objects.all(), default=1
    )

    # Input fields (raw)
    impedance = serializers.CharField(write_only=True,required=False, allow_blank=True)
    customImpedance = serializers.CharField(write_only=True, required=False, allow_blank=True)
    interfaces = serializers.CharField(write_only=True, required=False, allow_blank=True)
    caseStyleType = serializers.CharField(write_only=True, required=False, allow_blank=True)
    caseStyle = serializers.CharField(write_only=True, required=False, allow_blank=True)
    caseDimensions = serializers.JSONField(write_only=True, required=False)
    ports = serializers.JSONField(write_only=True, required=False)
    enclosureDetails = serializers.JSONField(write_only=True, required=False)
    topcoverDetails = serializers.JSONField(write_only=True, required=False)

    # Dropdowns
    bottomSolderMask = serializers.PrimaryKeyRelatedField(
        queryset=PiBaseFieldOption.objects.filter(category__name='Bottom Solder Mask'),
        source='bottom_solder_mask', required=False, allow_null=True
    )
    halfMoonRequirement = serializers.PrimaryKeyRelatedField(
        queryset=PiBaseFieldOption.objects.filter(category__name='Half Moon Requirement'),
        source='half_moon_requirement', required=False, allow_null=True
    )
    viaHolesRequirement = serializers.PrimaryKeyRelatedField(
        queryset=PiBaseFieldOption.objects.filter(category__name='Via Holes Requirement'),
        source='via_holes_requirement', required=False, allow_null=True
    )
    signalLaunchType = serializers.PrimaryKeyRelatedField(
        queryset=PiBaseFieldOption.objects.filter(category__name='Signal Launch Type'),
        source='signal_launch_type', required=False, allow_null=True
    )
    coverType = serializers.PrimaryKeyRelatedField(
        queryset=PiBaseFieldOption.objects.filter(category__name='Cover Type'),
        source='cover_type', required=False, allow_null=True
    )
    designRuleViolation = serializers.PrimaryKeyRelatedField(
        queryset=PiBaseFieldOption.objects.filter(category__name='Design Rule Violation'),
        source='design_rule_violation', required=False, allow_null=True
    )

    # Nested JSON fields
    impedanceSelection = serializers.JSONField(source='impedance_selection', required=False)
    interfaces = serializers.CharField(write_only=True, required=False, allow_blank=True)
    caseStyleData = serializers.JSONField(source='case_style_data', required=False)
    can = serializers.JSONField(source='can_details', required=False)
    pcbList = serializers.JSONField(source='pcb_details', required=False)
    chipAirCoils = serializers.JSONField(source='chip_aircoil_details', required=False)
    chipInductors = serializers.JSONField(source='chip_inductor_details', required=False)
    chipCapacitors = serializers.JSONField(source='chip_capacitor_details', required=False)
    chipResistors = serializers.JSONField(source='chip_resistor_details', required=False)
    transformers = serializers.JSONField(source='transformer_details', required=False)
    shieldList = serializers.JSONField(source='shield_details', required=False)
    fingerList = serializers.JSONField(source='finger_details', required=False)
    copperFlapList = serializers.JSONField(source='copper_flaps_details', required=False)
    resonatorList = serializers.JSONField(source='resonator_details', required=False)
    ltccList = serializers.JSONField(source='ltcc_details', required=False)

    selectedComponents = serializers.PrimaryKeyRelatedField(
        queryset=PiBaseComponent.objects.all(), source='components', many=True, required=False
    )

    schematicFile = serializers.PrimaryKeyRelatedField(
        queryset=PiBaseImage.objects.all(), source='schematic', required=False, allow_null=True
    )

    schematicData = PiBaseImageSerializer(source='schematic', read_only=True)

    similarModel = serializers.CharField(source='similar_model_layout', required=False, allow_blank=True)
    specialRequirements = serializers.CharField(source='special_requirements', required=False, allow_blank=True)

    class Meta:
        model = PiBaseRecord
        fields = [
            'id', 'opNumber', 'opuNumber', 'eduNumber', 'modelName', 'modelFamily',
            'technology', 'status', 'revision_number',
            'impedance', 'customImpedance', 'interfaces', 'caseStyleType', 'caseStyle',
            'caseDimensions', 'ports', 'enclosureDetails', 'topcoverDetails',
            'bottomSolderMask', 'halfMoonRequirement', 'viaHolesRequirement',
            'signalLaunchType', 'coverType', 'designRuleViolation',
            'impedanceSelection',  'caseStyleData',
            'can', 'pcbList', 'chipAirCoils', 'chipInductors',
            'chipCapacitors', 'chipResistors', 'transformers',
            'shieldList', 'fingerList', 'copperFlapList', 'resonatorList',
            'ltccList', 'selectedComponents', 'schematicFile','schematicData',
            'similarModel', 'specialRequirements', 'created_at', 'updated_at'
        ]
        read_only_fields = ['id', 'revision_number' ,'created_at', 'updated_at']

    def validate(self, data):
        """
        Validates uniqueness of op_number, opu_number, edu_number, and model_name.
        """
        try:
            errors = {}
            instance = getattr(self, 'instance', None)
            op_number = data.get('op_number', instance.op_number if instance else None)
            opu_number = data.get('opu_number', instance.opu_number if instance else None)
            edu_number = data.get('edu_number', instance.edu_number if instance else None)
            model_name = data.get('model_name', instance.model_name if instance else None)
            if op_number:
                qs = PiBaseRecord.objects.filter(op_number=op_number)
                if instance:
                    qs = qs.exclude(pk=instance.pk)
                if qs.exists():
                    errors['opNumber'] = 'OP Number already exists.'
            if opu_number:
                qs = PiBaseRecord.objects.filter(opu_number=opu_number)
                if instance:
                    qs = qs.exclude(pk=instance.pk)
                if qs.exists():
                    errors['opuNumber'] = 'OPU Number already exists.'
            if edu_number:
                qs = PiBaseRecord.objects.filter(edu_number=edu_number)
                if instance:
                    qs = qs.exclude(pk=instance.pk)
                if qs.exists():
                    errors['eduNumber'] = 'EDU Number already exists.'
            if model_name:
                qs = PiBaseRecord.objects.filter(model_name=model_name)
                if instance:
                    qs = qs.exclude(pk=instance.pk)
                if qs.exists():
                    errors['modelName'] = 'Model Name already exists.'
            if errors:
                raise serializers.ValidationError(errors)
            return data
        except Exception as e:
            raise serializers.ValidationError(f"Validation error: {e}")

    def assign_json_fields(self, instance):
        """
        Assigns JSON fields from initial data to the instance.
        """
        try:
            instance.impedance_selection = {
                "impedance": self.initial_data.get("impedance"),
                "customImpedance": self.initial_data.get("customImpedance")
            }
            instance.interfaces_details = {
                "interfaces": self.initial_data.get("interfaces"),
                "ports": self.initial_data.get("ports"),
                "enclosureDetails": self.initial_data.get("enclosureDetails"),
                "topcoverDetails": self.initial_data.get("topcoverDetails")
            }
            instance.case_style_data = {
                "caseStyleType": self.initial_data.get("caseStyleType"),
                "caseStyle": self.initial_data.get("caseStyle"),
                "caseDimensions": self.initial_data.get("caseDimensions"),
            }
        except Exception as e:
            raise serializers.ValidationError(f"Error assigning JSON fields: {e}")

    def create(self, validated_data):
        """
        Creates a new PiBaseRecord instance, handling custom and JSON fields.
        """
        try:
            user = self.context['request'].user
            components = validated_data.pop('components', [])
            validated_data.pop("impedance", None)
            validated_data.pop("customImpedance", None)
            validated_data.pop("interfaces", None)
            validated_data.pop("caseStyleType", None)
            validated_data.pop("caseStyle", None)
            validated_data.pop("caseDimensions", None)
            validated_data.pop("ports", None)
            validated_data.pop("enclosureDetails", None)
            validated_data.pop("topcoverDetails", None)
            validated_data['created_by'] = user
            validated_data['updated_by'] = user
            validated_data['revision_number'] = "1"
            instance = PiBaseRecord.objects.create(**validated_data)
            self.assign_json_fields(instance)
            instance.save()
            if components:
                instance.components.set(components)
            return instance
        except Exception as e:
            raise serializers.ValidationError(f"Error creating PiBaseRecord: {e}")

    def update(self, instance, validated_data):
        """
        Updates an existing PiBaseRecord instance, handling custom and JSON fields.
        """
        try:
<<<<<<< HEAD
            instance.revision_number = str(int(instance.revision_number) + 1)
        except (ValueError, TypeError):
            instance.revision_number = "1"  # fallback if revision_number is invalid or None

        instance.save()

        # Update many-to-many relationship if components were passed
        if components is not None:
            instance.components.set(components)

        return instance
    
=======
            user = self.context['request'].user
            components = validated_data.pop('components', None)
            for attr, value in validated_data.items():
                setattr(instance, attr, value)
            self.assign_json_fields(instance)
            instance.updated_by = user
            try:
                instance.revision_number = str(int(instance.revision_number) + 1)
            except (ValueError, TypeError):
                instance.revision_number = "1"
            instance.save()
            if components is not None:
                instance.components.set(components)
            return instance
        except Exception as e:
            raise serializers.ValidationError(f"Error updating PiBaseRecord: {e}")
>>>>>>> 9b44887d
<|MERGE_RESOLUTION|>--- conflicted
+++ resolved
@@ -358,20 +358,6 @@
         Updates an existing PiBaseRecord instance, handling custom and JSON fields.
         """
         try:
-<<<<<<< HEAD
-            instance.revision_number = str(int(instance.revision_number) + 1)
-        except (ValueError, TypeError):
-            instance.revision_number = "1"  # fallback if revision_number is invalid or None
-
-        instance.save()
-
-        # Update many-to-many relationship if components were passed
-        if components is not None:
-            instance.components.set(components)
-
-        return instance
-    
-=======
             user = self.context['request'].user
             components = validated_data.pop('components', None)
             for attr, value in validated_data.items():
@@ -388,4 +374,3 @@
             return instance
         except Exception as e:
             raise serializers.ValidationError(f"Error updating PiBaseRecord: {e}")
->>>>>>> 9b44887d
